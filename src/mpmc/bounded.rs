//! Array based bounded async mpmc channel.

/// Optimization ideas:
/// · batch insert / delete
/// · use lock-free linked list for the waiter
/// · fast-path, slow-path
use crate::loom_wrapper::{Arc, AtomicUsize, Mutex, UnsafeCell};
use std::collections::VecDeque;
use std::future::Future;
use std::marker::PhantomPinned;
use std::mem::MaybeUninit;
use std::sync::atomic::Ordering::SeqCst;
use std::task::{Poll, Waker};

///  rx                   tx
///   |                   |
///  [ ]   -   [ ]   -   [ ]    -> ...
///  tail                head
struct Inner<T, const N: usize> {
    bucket: Box<[Bucket<T>]>,

    /// A place next sender will write to.
    /// closed == 1 if all tx are dropped
    /// | lap (rest)  | closed(1 bit) | cap ( (log2 N) + 1 bit) |
    head: AtomicUsize,

    /// A place receiver will read from.
    /// closed = 1 if all rx are dropped
    /// | lap (rest)  | closed(1 bit) | cap ( (log2 N) + 1 bit) |
    tail: AtomicUsize,

    /// The number of Tx
    tx_count: AtomicUsize,

    /// The number of Rx
    rx_count: AtomicUsize,

    /// Wait list of `Tx`
    tx_wakers: Mutex<VecDeque<Waker>>,

    /// Wait list of `Rx`
<<<<<<< HEAD
    rx_wakers: WakerQueue,
}

struct WakerQueue {
    wakers: Mutex<VecDeque<Waker>>,
    is_empty: AtomicBool,
}

impl WakerQueue {
    fn new() -> Self {
        Self {
            wakers: Mutex::new(VecDeque::new()),
            is_empty: AtomicBool::new(true),
        }
    }
    fn push_back(&self, waker: Waker) {
        let mut guard = self.wakers.lock().unwrap();
        guard.push_back(waker);
    }
    fn pop_front(&self) -> Option<Waker> {
        let mut guard = self.wakers.lock().unwrap();
        guard.pop_front()
    }
    fn is_empty(&self) -> bool {
        self.is_empty.load(SeqCst)
    }
=======
    rx_wakers: Mutex<VecDeque<Waker>>,
>>>>>>> 8fffe149
}

struct Bucket<T> {
    data: UnsafeCell<MaybeUninit<T>>,
    stamp: AtomicUsize,
}

impl<T, const N: usize> Inner<T, N> {
    fn write_at(&self, index: usize, v: T) {
        debug_assert!(index < N);

        // SAFETY: Index must not be out of range (not greater than N).
        self.bucket[index]
            .data
            // TODO: loom says that there is a concurrent read during this with_mut operation.
            // i.e. read may not see this latest value
            .with_mut(|ptr| unsafe { (ptr as *mut T).write(v) });
    }

    fn read_at(&self, index: usize) -> T {
        debug_assert!(index < N);

        // SAFETY: Index must not be out of range (not greater than N).
        self.bucket[index]
            .data
            .with(|ptr| unsafe { ptr.read().assume_init() })
    }

    // If passed a Rx packed value, then check if all rxes are closed (i.e. dropped )or not.
    #[inline(always)]
    fn is_closed(&self, packed: usize) -> bool {
        let closed_bit = self.get_closed_bit();
        closed_bit & packed == closed_bit
    }

    // Return true if there are no spaces to write to due to the slow read by Rx.
    #[inline(always)]
    fn is_full(&self, packed_head: usize, packed_tail: usize) -> bool {
        // ignore closed bit.
        let head = packed_head & !self.get_closed_bit();
        let tail = packed_tail & !self.get_closed_bit();

        return (head - tail) == self.one_lap();
    }

    #[inline(always)]
    fn one_lap(&self) -> usize {
        self.carry_up_next_power_of_two() << 1
    }

    #[inline(always)]
    fn get_closed_bit(&self) -> usize {
        self.carry_up_next_power_of_two()
    }

    #[inline(always)]
    fn carry_up_next_power_of_two(&self) -> usize {
        if N == N.next_power_of_two() {
            (N + 1).next_power_of_two()
        } else {
            N.next_power_of_two()
        }
    }

    /// input:  10|1|01101
    /// output: 00|0|01101
    fn get_buf_index(&self, packed: usize) -> usize {
        let one_lap = N.next_power_of_two();
        packed & (one_lap - 1)
    }

    /// pos:    00|0|01101
    /// packed: 10|1|01100
    /// output: 10|1|01101
    fn pack_pos(&self, pos: usize, packed: usize) -> usize {
        pos | (!(N.next_power_of_two() - 1) & packed)
    }

    fn get_stamp(&self, index: usize) -> usize {
        debug_assert!(index < N);
        self.bucket[index].stamp.load(SeqCst)
    }

    /// If this sender can acquire a position to write
    /// then this function returns Ok(pos), otherwise Err(_).
    fn start_send(&self) -> Result<usize, TxError> {
        let mut cur_head = self.head.load(SeqCst);

        loop {
            if self.is_closed(cur_head) {
                return Err(TxError::Closed);
            }
            // If there still be a space, then try to send a value
            let stamp = self.get_stamp(self.get_buf_index(cur_head));
            if stamp < cur_head {
                return Err(TxError::Full);
            } else if cur_head < stamp {
                cur_head = self.head.load(SeqCst);
                continue;
            }

            // If there still be a space, then try to send a value
            let cur_head_pos = self.get_buf_index(cur_head);

            let next = if cur_head_pos + 1 == N {
                // next lap
                (cur_head + self.one_lap()) & !(self.one_lap() - 1)
            } else {
                cur_head_pos + 1
            };

            // try to update head
            match self
                .head
                .compare_exchange_weak(cur_head, next, SeqCst, SeqCst)
            {
                Ok(_) => {
                    return Ok(cur_head_pos);
                }
                Err(now) => cur_head = now,
            }
        }
    }

    /// If this receiver can acquire a position to read
    /// then this function returns Ok(pos), otherwise Err(_).
    fn start_recv(&self) -> Result<usize, RxError> {
        let mut cur_tail = self.tail.load(SeqCst);

        loop {
            let cur_tail_pos = self.get_buf_index(cur_tail);

            let stamp = self.get_stamp(self.get_buf_index(cur_tail));
            if stamp < cur_tail + 1 {
                return Err(RxError::NoValueToRead);
            } else if cur_tail + 1 < stamp {
                cur_tail = self.tail.load(SeqCst);
                continue;
            }

            let next_pos = if cur_tail_pos + 1 == N {
                // next lap
                (cur_tail_pos + self.one_lap()) & !(self.one_lap() - 1)
            } else {
                cur_tail_pos + 1
            };

            let next = self.pack_pos(next_pos, cur_tail);

            match self
                .tail
                .compare_exchange_weak(cur_tail, next, SeqCst, SeqCst)
            {
                Ok(_) => {
                    return Ok(cur_tail_pos);
                }
                Err(now) => cur_tail = now,
            }
        }
    }
}

impl<T, const N: usize> Drop for Inner<T, N> {
    // We have to manually drop the values that are not read by the receiver.
    fn drop(&mut self) {
        let cur_tail = self.tail.load(SeqCst);
        let cur_head = self.head.load(SeqCst);

        let cur_tail_pos = self.get_buf_index(cur_tail);
        let cur_head_pos = self.get_buf_index(cur_head);

        for i in cur_tail_pos..cur_head_pos {
            // SAFETY: Index must not be out of range (not greater than N).
            let v = self.bucket[i]
                .data
                .with(|ptr| unsafe { ptr.read().assume_init() });
            drop(v);
        }
    }
}

/// docs
pub fn bounded<T, const N: usize>() -> (Tx<T, N>, Rx<T, N>) {
    assert!(1 <= N, "Capacity must be greater than 1");

    let inner = Arc::new(Inner {
        bucket: (0..N)
            .map(|i| Bucket {
                data: UnsafeCell::new(MaybeUninit::uninit()),
                stamp: AtomicUsize::new(i),
            })
            .collect(),
        head: AtomicUsize::new(0),
        tail: AtomicUsize::new(0),
        tx_count: AtomicUsize::new(1),
        rx_count: AtomicUsize::new(1),
        tx_wakers: Mutex::new(VecDeque::new()),
        rx_wakers: Mutex::new(VecDeque::new()),
    });

    let tx = Tx {
        inner: inner.clone(),
    };
    let rx = Rx { inner };

    (tx, rx)
}

/// SAFETY:
/// `T` needs to be Send in order to make Tx<T, N> Send since otherwise
/// we could send a non-Send value to another thread by using `Tx::send()`
/// and `Rx::recv()`.
///
/// Whether T implements Sync or not does not matter because currently we don't
/// provide a api that enables to send a `&T` to multiple threads.
unsafe impl<T: Send, const N: usize> Send for Tx<T, N> {}
unsafe impl<T: Send, const N: usize> Send for Rx<T, N> {}

/// SAFETY:
/// Since we provide `Tx::send(&self)` api and `Rx::recv(&self)` api, just having
/// shared reference is enough for `Tx` or `Rx` to send a value to another thread.
/// This means that a shared access to the `Tx` or `Rx` across multiple threads
/// should be safe only when T implement Send.
///
/// Whether T implements Sync or not does not matter because currently we don't
/// provide a api that enables to send a `&T` to multiple threads.
unsafe impl<T: Send, const N: usize> Sync for Tx<T, N> {}
unsafe impl<T: Send, const N: usize> Sync for Rx<T, N> {}

#[derive(PartialEq, Eq, Debug)]
pub enum TxError {
    Full,
    Closed,
}
#[derive(PartialEq, Eq, Debug)]
pub enum RxError {
    NoValueToRead,
    Closed,
}

pub struct Tx<T, const N: usize> {
    inner: Arc<Inner<T, N>>,
}

pub struct Rx<T, const N: usize> {
    inner: Arc<Inner<T, N>>,
}

/// This struct is `Unpin`
struct TxRef<'a, T, const N: usize> {
    inner: &'a Tx<T, N>,
    val: Option<T>,
    _p: PhantomPinned,
}

impl<'a, T, const N: usize> Future for TxRef<'a, T, N> {
    type Output = Result<(), TxError>;
    fn poll(
        self: std::pin::Pin<&mut Self>,
        cx: &mut std::task::Context<'_>,
    ) -> std::task::Poll<Self::Output> {
        {
            let res = self.inner.inner.start_send();
            match res {
                Err(TxError::Full) => {
                    let waker = cx.waker().clone();
                    let mut guard = self.inner.inner.tx_wakers.lock().unwrap();
                    guard.push_back(waker);
                    drop(guard);
                    return Poll::Pending;
                }
                Err(TxError::Closed) => return Poll::Ready(Err(TxError::Closed)),
                Ok(pos) => {
                    debug_assert!(pos < N);

                    // SAFETY: `TxRef` is `!Unpin`, so it is guarantee that `Self` won't move.
                    let this = unsafe { self.get_unchecked_mut() };
                    let v = this.val.take().expect("inner value should not be None");
                    this.inner.inner.write_at(pos, v);

                    // It is gagaranteed that a Rx that see this updated stamp must also see the latest
                    // written value `v`.
                    this.inner.inner.bucket[pos].stamp.fetch_add(1, SeqCst);

                    let mut guard = this.inner.inner.rx_wakers.lock().unwrap();
                    if guard.front().is_some() {
                        let waker = guard.pop_front().unwrap();
                        waker.wake();
                    }
                    drop(guard);

                    return Poll::Ready(Ok(()));
                }
            }
        }
    }
}

/// This struct is `Unpin`
struct RxRef<'a, T, const N: usize> {
    inner: &'a Rx<T, N>,
}

impl<'a, T, const N: usize> Future for RxRef<'a, T, N> {
    type Output = Result<T, RxError>;
    fn poll(self: std::pin::Pin<&mut Self>, cx: &mut std::task::Context<'_>) -> Poll<Self::Output> {
        loop {
            match self.inner.inner.start_recv() {
                Err(RxError::NoValueToRead) => {
                    let waker = cx.waker().clone();

                    let mut guard = self.inner.inner.rx_wakers.lock().unwrap();

                    // check if just inserted?
                    let cur_head = self.inner.inner.head.load(SeqCst);
                    let cur_tail = self.inner.inner.tail.load(SeqCst);
                    if cur_tail < cur_head {
                        drop(guard);

                        // This is required for loom tests, since in theory there are some scenarios where
                        // Tx's CAS succeeded but stamp has not yet updated. In those cases, a thread trying
                        // to read value by a Rx could run into infinite loop.
                        #[cfg(all(loom, test))]
                        loom::thread::yield_now();

                        continue;
                    }

                    guard.push_back(waker);
                    drop(guard);

                    return Poll::Pending;
                }
                Err(RxError::Closed) => return Poll::Ready(Err(RxError::Closed)),
                Ok(pos) => {
                    // read at cur_tail value! (not next)
                    let next = pos + self.inner.inner.one_lap();
                    let res = self.inner.inner.read_at(pos);
                    self.inner.inner.bucket[pos].stamp.store(next, SeqCst);

                    // If there is a waiting `Tx` task, then wake it up
                    let mut guard = self.inner.inner.tx_wakers.lock().unwrap();
                    if guard.front().is_some() {
                        let waker = guard.pop_front().unwrap();
                        waker.wake();
                    }
                    drop(guard);

                    return Poll::Ready(Ok(res));
                }
            }
        }
    }
}

impl<T, const N: usize> Tx<T, N> {
    // suspended when buffer is full, and be woken up when
    // chan gets additional space.
    pub async fn send(&self, v: T) -> Result<(), TxError> {
        let fut = TxRef {
            inner: self,
            val: Some(v),
            _p: PhantomPinned,
        };

        // `TxRef` is pinned here
        fut.await
    }

    pub fn try_send(&self, v: T) -> Result<(), TxError> {
        match self.inner.start_send() {
            Err(e) => Err(e),
            Ok(pos) => {
                debug_assert!(pos < N);

                self.inner.write_at(pos, v);
                // It is gagaranteed that a Rx that see this updated stamp must also see the latest
                // written value `v`.
                self.inner.bucket[pos].stamp.fetch_add(1, SeqCst);

                // // If there is a waiting `Rx` task, then wake it up
                let mut guard = self.inner.rx_wakers.lock().unwrap();
                if guard.front().is_some() {
                    let waker = guard.pop_front().unwrap();
                    waker.wake();
                }
                drop(guard);

                return Ok(());
            }
        }
    }
}

impl<T, const N: usize> Rx<T, N> {
    pub async fn recv(&self) -> Result<T, RxError> {
        let rx_ref = RxRef { inner: self };
        rx_ref.await
    }

    /// Try to receive a value from the queue.
    ///
    /// If there is no value available, then returns `Err(RxError::NoValue)`,
    /// otherwise returns a value.
    ///
    /// Note that this api returns `RxError::NoValue` even if all senders are
    /// dropped and there is no value available.
    pub fn try_recv(&self) -> Result<T, RxError> {
        match self.inner.start_recv() {
            Err(e) => Err(e),
            Ok(pos) => {
                // read at cur_tail value! (not next)
                let next = pos + self.inner.one_lap();
                let res = self.inner.read_at(pos);
                self.inner.bucket[pos].stamp.store(next, SeqCst);

                // If there is a waiting `Tx` task, then wake it up
                let mut guard = self.inner.tx_wakers.lock().unwrap();
                if guard.front().is_some() {
                    let waker = guard.pop_front().unwrap();
                    waker.wake();
                }
                drop(guard);

                Ok(res)
            }
        }
    }
}

impl<T, const N: usize> Clone for Tx<T, N> {
    fn clone(&self) -> Self {
        self.inner.tx_count.fetch_add(1, SeqCst);
        let inner = self.inner.clone();
        Tx { inner }
    }
}

impl<T, const N: usize> Drop for Tx<T, N> {
    fn drop(&mut self) {
        let mut cur_tx_count = self.inner.tx_count.load(SeqCst);

        while let Err(now) = self.inner.tx_count.compare_exchange_weak(
            cur_tx_count,
            cur_tx_count.saturating_sub(1),
            SeqCst,
            SeqCst,
        ) {
            cur_tx_count = now
        }

        if cur_tx_count == 1 {
            // This is the last Tx, so set Tx closed flag
            let mut cur_head = self.inner.head.load(SeqCst);
            let mut next = self.inner.get_closed_bit() | cur_head;
            while let Err(now) = self
                .inner
                .head
                .compare_exchange_weak(cur_head, next, SeqCst, SeqCst)
            {
                cur_head = now;
                next = self.inner.get_closed_bit() | cur_head;
            }
        }
    }
}

impl<T, const N: usize> Clone for Rx<T, N> {
    fn clone(&self) -> Self {
        self.inner.rx_count.fetch_add(1, SeqCst);
        let inner = self.inner.clone();
        Rx { inner }
    }
}

impl<T, const N: usize> Drop for Rx<T, N> {
    fn drop(&mut self) {
        let mut cur_rx_count = self.inner.rx_count.load(SeqCst);

        while let Err(now) = self.inner.rx_count.compare_exchange_weak(
            cur_rx_count,
            cur_rx_count.saturating_sub(1),
            SeqCst,
            SeqCst,
        ) {
            cur_rx_count = now
        }

        if cur_rx_count == 1 {
            // This is the last Rx, so set Rx closed flag
            let mut cur_tail = self.inner.tail.load(SeqCst);
            let mut next = self.inner.get_closed_bit() | cur_tail;
            while let Err(now) = self
                .inner
                .tail
                .compare_exchange_weak(cur_tail, next, SeqCst, SeqCst)
            {
                cur_tail = now;
                next = self.inner.get_closed_bit() | cur_tail;
            }

            // TODO: refactor
            let mut cur_head = self.inner.head.load(SeqCst);
            let mut next = self.inner.get_closed_bit() | cur_head;
            while let Err(now) = self
                .inner
                .head
                .compare_exchange_weak(cur_head, next, SeqCst, SeqCst)
            {
                cur_head = now;
                next = self.inner.get_closed_bit() | cur_head;
            }
        }
    }
}

#[cfg(all(test, loom))]
mod loom_test {
    use std::sync::mpsc::TryRecvError;

    use super::*;
    use loom::thread::{self, yield_now};
    use tokio_test::{assert_pending, assert_ready, assert_ready_ok, task};

    #[test]
    fn try_send_and_try_recv() {
        loom::model(|| {
            let (tx, rx) = bounded::<i32, 10>();
            tx.try_send(42).unwrap();
            assert_eq!(rx.try_recv().unwrap(), 42);
        });
    }

    #[test]
    fn try_send_and_try_recv_multi_thread() {
        loom::model(|| {
            let (tx, rx) = bounded::<i32, 10>();
            tx.try_send(42).unwrap();

            let jh = thread::spawn(move || {
                assert_eq!(rx.try_recv().unwrap(), 42);
            });
            jh.join().unwrap();
        });
    }

    #[test]
    fn drop_rx() {
        loom::model(|| {
            let (tx, rx) = bounded::<i32, 10>();
            drop(rx);
            assert_eq!(tx.try_send(42), Err(TxError::Closed))
        });
    }

    #[test]
    fn drop_tx() {
        loom::model(|| {
            let (tx, rx) = bounded::<i32, 10>();
            drop(tx);
            assert_eq!(rx.try_recv(), Err(RxError::NoValueToRead))
        });
    }

    #[test]
    fn clone_rx() {
        loom::model(|| {
            let (tx, rx) = bounded::<i32, 10>();
            let rx2 = rx.clone();
            drop(rx);
            tx.try_send(42).unwrap();
            assert_eq!(rx2.try_recv(), Ok(42));
        });
    }

    #[test]
    fn clone_drop_rx() {
        loom::model(|| {
            let (tx, rx) = bounded::<i32, 10>();
            let rx2 = rx.clone();
            let jh = thread::spawn(move || drop(rx2));
            tx.try_send(42).unwrap();
            assert_eq!(rx.try_recv(), Ok(42));
            jh.join().unwrap();
        });
    }

    #[test]
    fn send_multiple_value() {
        loom::model(|| {
            let (tx, rx) = bounded::<i32, 10>();
            let rx2 = rx.clone();
            tx.try_send(42).unwrap();
            let jh = thread::spawn(move || {
                assert_eq!(rx2.try_recv(), Ok(42));
            });
            jh.join().unwrap();
            assert_eq!(rx.try_recv(), Err(RxError::NoValueToRead));

            tx.try_send(43).unwrap();
            assert_eq!(rx.try_recv(), Ok(43));
        });
    }

    #[test]
    fn max_cap() {
        loom::model(|| {
            let (tx, _rx) = bounded::<i32, 1>();
            assert_eq!(tx.try_send(0), Ok(()));
            assert_eq!(tx.try_send(0), Err(TxError::Full));
        });
    }

    #[test]
    fn send_wake_up() {
        loom::model(|| {
            let (tx, rx) = bounded::<i32, 1>();

            let mut task = task::spawn(tx.send(1));
            assert_ready_ok!(task.poll());

            let mut task = task::spawn(tx.send(2));
            assert_pending!(task.poll());

            assert_eq!(rx.try_recv(), Ok(1));
            assert_ready_ok!(task.poll());
            assert_eq!(rx.try_recv(), Ok(2));
        });
    }

    #[test]
    fn recv_wake_up() {
        loom::model(|| {
            let (tx, rx) = bounded::<i32, 1>();

            let mut rx_task = task::spawn(rx.recv());
            assert_pending!(rx_task.poll());

            let mut tx_task = task::spawn(tx.send(1));
            assert_ready_ok!(tx_task.poll());

            assert_ready_ok!(rx_task.poll());
        });
    }

    #[test]
    fn send_wake_up_multi_thread() {
        loom::model(|| {
            let (tx, rx) = bounded::<i32, 2>();

            let jh = loom::thread::spawn(move || {
                loom::future::block_on(async {
                    let v = rx.recv().await.unwrap();

                    assert_eq!(v, 1);
                });
            });

            loom::future::block_on(async {
                tx.send(1).await.unwrap();
            });

            jh.join().unwrap()
        });
    }

    // It takes 10 minutes or so
    #[test]
    fn multi_threads_send_recv() {
        loom::model(|| {
            let num_task = 1;
            let msg_per_task = 1;
            let num_threads = 2;

            let (tx, rx) = bounded::<i32, 10>();

            let mut jhs = vec![];
            for _ in 0..num_threads {
                let tx = tx.clone();
                let jh = loom::thread::spawn(move || {
                    for i in 0..num_task {
                        loom::future::block_on(async {
                            for j in 0..msg_per_task {
                                tx.try_send(j + msg_per_task * i).unwrap();
                            }
                        });
                    }
                });
                jhs.push(jh);
            }

            loom::future::block_on(async {
                let mut num_msg = 0;
                loop {
                    if let Ok(_) = rx.try_recv() {
                        num_msg += 1;
                    }
                    if num_task * msg_per_task <= num_msg {
                        break;
                    }

                    yield_now();
                }
            });

            for jh in jhs.drain(..) {
                jh.join().unwrap();
            }
        });
    }

    #[test]
    fn inner_drop() {
        loom::model(|| {
            struct A(std::sync::mpsc::Sender<()>);
            impl Drop for A {
                fn drop(&mut self) {
                    self.0.send(()).unwrap();
                }
            }

            let (sender, receiver) = std::sync::mpsc::channel::<()>();

            {
                let a1 = A(sender.clone());
                let a2 = A(sender);

                let (tx, _rx) = bounded::<A, 10>();

                tx.try_send(a1).unwrap();
                tx.try_send(a2).unwrap();
            }

            assert_eq!(receiver.try_recv().unwrap(), ());
            assert_eq!(receiver.try_recv().unwrap(), ());
            assert_eq!(receiver.try_recv(), Err(TryRecvError::Disconnected));
        });
    }
}<|MERGE_RESOLUTION|>--- conflicted
+++ resolved
@@ -39,36 +39,7 @@
     tx_wakers: Mutex<VecDeque<Waker>>,
 
     /// Wait list of `Rx`
-<<<<<<< HEAD
-    rx_wakers: WakerQueue,
-}
-
-struct WakerQueue {
-    wakers: Mutex<VecDeque<Waker>>,
-    is_empty: AtomicBool,
-}
-
-impl WakerQueue {
-    fn new() -> Self {
-        Self {
-            wakers: Mutex::new(VecDeque::new()),
-            is_empty: AtomicBool::new(true),
-        }
-    }
-    fn push_back(&self, waker: Waker) {
-        let mut guard = self.wakers.lock().unwrap();
-        guard.push_back(waker);
-    }
-    fn pop_front(&self) -> Option<Waker> {
-        let mut guard = self.wakers.lock().unwrap();
-        guard.pop_front()
-    }
-    fn is_empty(&self) -> bool {
-        self.is_empty.load(SeqCst)
-    }
-=======
     rx_wakers: Mutex<VecDeque<Waker>>,
->>>>>>> 8fffe149
 }
 
 struct Bucket<T> {
